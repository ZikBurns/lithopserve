--- conflicted
+++ resolved
@@ -471,18 +471,11 @@
         """
         Creates a new worker VM instance in VPC
         """
-<<<<<<< HEAD
-        vm = IBMVPCInstance(name, self.config, self.ibm_vpc_client)
-        vm.create(start=True)
-        vm.ssh_credentials.pop('key_filename', None)
-        self.workers.append(vm)
-        return vm
-=======
         worker = IBMVPCInstance(name, self.config, self.ibm_vpc_client)
         worker.create()
         worker.ssh_credentials.pop('key_filename', None)
         self.workers.append(worker)
->>>>>>> 43c8b657
+        return worker
 
     def get_runtime_key(self, runtime_name):
         name = runtime_name.replace('/', '-').replace(':', '-')
@@ -816,7 +809,6 @@
         """
         self._delete_instance()
 
-<<<<<<< HEAD
     def validate_capabilities(self):
         """
         Validate hardware/os requirments specified in backend config
@@ -833,8 +825,6 @@
 
 
 RETRIABLE = ['list_vpcs', 'create_vpc', 'get_security_group', 'create_security_group_rule', 'list_public_gateways', 'create_public_gateway', 'list_subnets', 'create_subnet', 'set_subnet_public_gateway', 'list_floating_ips', 'create_floating_ip', 'get_instance', 'delete_instance', 'list_instances', 'list_instance_network_interface_floating_ips', 'delete_floating_ip', 'delete_subnet', 'delete_public_gateway', 'delete_vpc', 'get_instance_initialization', 'get_key', 'create_instance', 'add_instance_network_interface_floating_ip', 'get_instance', 'create_instance_action', 'delete_instance']
-=======
->>>>>>> 43c8b657
 
 def decorate_instance(instance, decorator):
     for name, func in inspect.getmembers(instance, inspect.ismethod):
