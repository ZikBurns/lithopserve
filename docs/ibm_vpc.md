--- conflicted
+++ resolved
@@ -51,14 +51,10 @@
 
    - **version**: use for specifying IBM VPC production application version date, it is recommended to configure it statically
    - **generation**: use for specifying IBM VPC environment compute generation, see [Comparing compute generations in VPC](https://cloud.ibm.com/docs/cloud-infrastructure?topic=cloud-infrastructure-compare-vpc-vpcoc) for additional information
-<<<<<<< HEAD
    - **lithops.auto_dismantle**:  if False then VM not stopped automatically after execution. run **exec.dismantle()** expicitly to stop VM.
-=======
-   - **pywren.auto_dismantle**:  if False then VM not stopped automatically after execution. run **exec.dismantle()** expicitly to stop VM
    - **soft_dismantle_timeout**: in some cases, e.g. loss of network communication with VPC, the auto_dismantle may fail. in such case, after specified **soft_dismantle_timeout** timeout since last **completed** invocation, the dismantle procedure will be initiated from inside runtime container. 5 minutes by default.
    - **hard_dismantle_timeout**: after specified **hard_dismantle_timeout** timeout since last invocation **started**, the dismantle procedure will be initiated from inside runtime container. 3 hours by default.
    - **start_timeout**: time in seconds to wait untill the VPC instance start
->>>>>>> aad30077
 
 ### Verify
 
